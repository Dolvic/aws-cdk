#!/usr/bin/env node
import 'source-map-support/register';

import * as cxapi from '@aws-cdk/cx-api';
import * as colors from 'colors/safe';
import * as yargs from 'yargs';

import { ToolkitInfo } from '../lib';
import { SdkProvider } from '../lib/api/aws-auth';
import { CloudFormationDeployments } from '../lib/api/cloudformation-deployments';
import { CloudExecutable } from '../lib/api/cxapp/cloud-executable';
import { execProgram } from '../lib/api/cxapp/exec';
import { CdkToolkit } from '../lib/cdk-toolkit';
import { RequireApproval } from '../lib/diff';
import { availableInitLanguages, cliInit, printAvailableTemplates } from '../lib/init';
import { data, debug, error, setVerbose } from '../lib/logging';
import { PluginHost } from '../lib/plugin';
import { serializeStructure } from '../lib/serialize';
import { Configuration, Settings } from '../lib/settings';
import * as version from '../lib/version';

// tslint:disable:no-shadowed-variable max-line-length
async function parseCommandLineArguments() {
  const initTemplateLanuages = await availableInitLanguages;
  return yargs
    .env('CDK')
    .usage('Usage: cdk -a <cdk-app> COMMAND')
    .option('app', { type: 'string', alias: 'a', desc: 'REQUIRED: command-line for executing your app or a cloud assembly directory (e.g. "node bin/my-app.js")', requiresArg: true })
    .option('context', { type: 'array', alias: 'c', desc: 'Add contextual string parameter (KEY=VALUE)', nargs: 1, requiresArg: true })
    .option('plugin', { type: 'array', alias: 'p', desc: 'Name or path of a node package that extend the CDK features. Can be specified multiple times', nargs: 1 })
    .option('trace', { type: 'boolean', desc: 'Print trace for stack warnings' })
    .option('strict', { type: 'boolean', desc: 'Do not construct stacks with warnings' })
    .option('ignore-errors', { type: 'boolean', default: false, desc: 'Ignores synthesis errors, which will likely produce an invalid output' })
    .option('json', { type: 'boolean', alias: 'j', desc: 'Use JSON output instead of YAML when templates are printed to STDOUT', default: false })
    .option('verbose', { type: 'boolean', alias: 'v', desc: 'Show debug logs', default: false })
    .option('profile', { type: 'string', desc: 'Use the indicated AWS profile as the default environment', requiresArg: true })
    .option('proxy', { type: 'string', desc: 'Use the indicated proxy. Will read from HTTPS_PROXY environment variable if not specified.', requiresArg: true })
    .option('ca-bundle-path', { type: 'string', desc: 'Path to CA certificate to use when validating HTTPS requests. Will read from AWS_CA_BUNDLE environment variable if not specified.', requiresArg: true })
    .option('ec2creds', { type: 'boolean', alias: 'i', default: undefined, desc: 'Force trying to fetch EC2 instance credentials. Default: guess EC2 instance status.' })
    .option('localstack-endpoint', { type: 'string', requiresArg: true, desc: 'Specify service endpoints for service calls made with the AWS SDK. (i.e. http://localhost:4566).'})
    .option('version-reporting', { type: 'boolean', desc: 'Include the "AWS::CDK::Metadata" resource in synthesized templates (enabled by default)', default: undefined })
    .option('path-metadata', { type: 'boolean', desc: 'Include "aws:cdk:path" CloudFormation metadata for each resource (enabled by default)', default: true })
    .option('asset-metadata', { type: 'boolean', desc: 'Include "aws:asset:*" CloudFormation metadata for resources that user assets (enabled by default)', default: true })
    .option('role-arn', { type: 'string', alias: 'r', desc: 'ARN of Role to use when invoking CloudFormation', default: undefined, requiresArg: true })
    .option('toolkit-stack-name', { type: 'string', desc: 'The name of the CDK toolkit stack', requiresArg: true })
    .option('staging', { type: 'boolean', desc: 'Copy assets to the output directory (use --no-staging to disable, needed for local debugging the source files with SAM CLI)', default: true })
    .option('output', { type: 'string', alias: 'o', desc: 'Emits the synthesized cloud assembly into a directory (default: cdk.out)', requiresArg: true })
    .option('no-color', { type: 'boolean', desc: 'Removes colors and other style from console output', default: false })
    .command([ 'list [STACKS..]', 'ls [STACKS..]' ], 'Lists all stacks in the app', yargs => yargs
      .option('long', { type: 'boolean', default: false, alias: 'l', desc: 'Display environment information for each stack' }),
    )
    .command([ 'synthesize [STACKS..]', 'synth [STACKS..]' ], 'Synthesizes and prints the CloudFormation template for this stack', yargs => yargs
      .option('exclusively', { type: 'boolean', alias: 'e', desc: 'Only synthesize requested stacks, don\'t include dependencies' }))
    .command('bootstrap [ENVIRONMENTS..]', 'Deploys the CDK toolkit stack into an AWS environment', yargs => yargs
      .option('bootstrap-bucket-name', { type: 'string', alias: ['b', 'toolkit-bucket-name'], desc: 'The name of the CDK toolkit bucket; bucket will be created and must not exist', default: undefined })
      .option('bootstrap-kms-key-id', { type: 'string', desc: 'AWS KMS master key ID used for the SSE-KMS encryption', default: undefined })
      .option('tags', { type: 'array', alias: 't', desc: 'Tags to add for the stack (KEY=VALUE)', nargs: 1, requiresArg: true, default: [] })
      .option('execute', {type: 'boolean', desc: 'Whether to execute ChangeSet (--no-execute will NOT execute the ChangeSet)', default: true})
      .option('trust', { type: 'array', desc: 'The (space-separated) list of AWS account IDs that should be trusted to perform deployments into this environment', default: [], hidden: true })
      .option('cloudformation-execution-policies', { type: 'array', desc: 'The (space-separated) list of Managed Policy ARNs that should be attached to the role performing deployments into this environment. Required if --trust was passed', default: [], hidden: true })
      .option('force', { alias: 'f', type: 'boolean', desc: 'Always bootstrap even if it would downgrade template version', default: false }),
    )
    .command('deploy [STACKS..]', 'Deploys the stack(s) named STACKS into your AWS account', yargs => yargs
      .option('build-exclude', { type: 'array', alias: 'E', nargs: 1, desc: 'Do not rebuild asset with the given ID. Can be specified multiple times.', default: [] })
      .option('exclusively', { type: 'boolean', alias: 'e', desc: 'Only deploy requested stacks, don\'t include dependencies' })
      .option('require-approval', { type: 'string', choices: [RequireApproval.Never, RequireApproval.AnyChange, RequireApproval.Broadening], desc: 'What security-sensitive changes need manual approval' })
      .option('ci', { type: 'boolean', desc: 'Force CI detection (deprecated)', default: process.env.CI !== undefined })
      .option('notification-arns', {type: 'array', desc: 'ARNs of SNS topics that CloudFormation will notify with stack related events', nargs: 1, requiresArg: true})
      .option('tags', { type: 'array', alias: 't', desc: 'Tags to add to the stack (KEY=VALUE)', nargs: 1, requiresArg: true })
      .option('execute', { type: 'boolean', desc: 'Whether to execute ChangeSet (--no-execute will NOT execute the ChangeSet)', default: true })
      .option('force', { alias: 'f', type: 'boolean', desc: 'Always deploy stack even if templates are identical', default: false })
      .option('parameters', { type: 'array', desc: 'Additional parameters passed to CloudFormation at deploy time (STACK:KEY=VALUE)', nargs: 1, requiresArg: true, default: {} })
      .option('outputs-file', { type: 'string', alias: 'O', desc: 'Path to file where stack outputs will be written as JSON', requiresArg: true })
      .option('previous-parameters', { type: 'boolean', default: true, desc: 'Use previous values for existing parameters (you must specify all parameters on every deployment if this is disabled)' }),
    )
    .command('destroy [STACKS..]', 'Destroy the stack(s) named STACKS', yargs => yargs
      .option('exclusively', { type: 'boolean', alias: 'e', desc: 'Only destroy requested stacks, don\'t include dependees' })
      .option('force', { type: 'boolean', alias: 'f', desc: 'Do not ask for confirmation before destroying the stacks' }))
    .command('diff [STACKS..]', 'Compares the specified stack with the deployed stack or a local template file, and returns with status 1 if any difference is found', yargs => yargs
      .option('exclusively', { type: 'boolean', alias: 'e', desc: 'Only diff requested stacks, don\'t include dependencies' })
      .option('context-lines', { type: 'number', desc: 'Number of context lines to include in arbitrary JSON diff rendering', default: 3, requiresArg: true })
      .option('template', { type: 'string', desc: 'The path to the CloudFormation template to compare with', requiresArg: true })
      .option('strict', { type: 'boolean', desc: 'Do not filter out AWS::CDK::Metadata resources', default: false }))
    .option('fail', { type: 'boolean', desc: 'Fail with exit code 1 in case of diff', default: false })
    .command('metadata [STACK]', 'Returns all metadata associated with this stack')
    .command('init [TEMPLATE]', 'Create a new, empty CDK project from a template. Invoked without TEMPLATE, the app template will be used.', yargs => yargs
      .option('language', { type: 'string', alias: 'l', desc: 'The language to be used for the new project (default can be configured in ~/.cdk.json)', choices: initTemplateLanuages })
      .option('list', { type: 'boolean', desc: 'List the available templates' })
      .option('generate-only', { type: 'boolean', default: false, desc: 'If true, only generates project files, without executing additional operations such as setting up a git repo, installing dependencies or compiling the project'}),
    )
    .commandDir('../lib/commands', { exclude: /^_.*/ })
    .version(version.DISPLAY_VERSION)
    .demandCommand(1, '') // just print help
    .recommendCommands()
    .help()
    .alias('h', 'help')
    .epilogue([
      'If your app has a single stack, there is no need to specify the stack name',
      'If one of cdk.json or ~/.cdk.json exists, options specified there will be used as defaults. Settings in cdk.json take precedence.',
    ].join('\n\n'))
    .argv;
}

if (!process.stdout.isTTY) {
  colors.disable();
}

async function initCommandLine() {
  const argv = await parseCommandLineArguments();
  if (argv.verbose) {
    setVerbose();
  }
  debug('CDK toolkit version:', version.DISPLAY_VERSION);
  debug('Command line arguments:', argv);

  const configuration = new Configuration(argv);
  await configuration.load();

  const sdkProvider = await SdkProvider.withAwsCliCompatibleDefaults({
    profile: configuration.settings.get(['profile']),
    ec2creds: argv.ec2creds,
    httpOptions: {
      proxyAddress: argv.proxy,
      caBundlePath: argv['ca-bundle-path'],
    },
<<<<<<< HEAD
    localstackEndpoint: argv['localstack-endpoint']
=======
>>>>>>> e47b4037
  });

  const cloudFormation = new CloudFormationDeployments({ sdkProvider });

  const cloudExecutable = new CloudExecutable({
    configuration,
    sdkProvider,
    synthesizer: execProgram,
  });

  /** Function to load plug-ins, using configurations additively. */
  function loadPlugins(...settings: Settings[]) {
    const loaded = new Set<string>();
    for (const source of settings) {
      const plugins: string[] = source.get(['plugin']) || [];
      for (const plugin of plugins) {
        const resolved = tryResolve(plugin);
        if (loaded.has(resolved)) { continue; }
        debug(`Loading plug-in: ${colors.green(plugin)} from ${colors.blue(resolved)}`);
        PluginHost.instance.load(plugin);
        loaded.add(resolved);
      }
    }

    function tryResolve(plugin: string): string {
      try {
        return require.resolve(plugin);
      } catch (e) {
        error(`Unable to resolve plugin ${colors.green(plugin)}: ${e.stack}`);
        throw new Error(`Unable to resolve plug-in: ${plugin}`);
      }
    }
  }

  loadPlugins(configuration.settings);

  const cmd = argv._[0];

  // Bundle up global objects so the commands have access to them
  const commandOptions = { args: argv, configuration, aws: sdkProvider };

  try {
    const returnValue = argv.commandHandler
      ? await (argv.commandHandler as (opts: typeof commandOptions) => any)(commandOptions)
      : await main(cmd, argv);
    if (typeof returnValue === 'object') {
      return toJsonOrYaml(returnValue);
    } else if (typeof returnValue === 'string') {
      return returnValue;
    } else {
      return returnValue;
    }
  } finally {
    await version.displayVersionMessage();
  }

  async function main(command: string, args: any): Promise<number | string | {} | void> {
    const toolkitStackName: string = ToolkitInfo.determineName(configuration.settings.get(['toolkitStackName']));
    debug(`Toolkit stack: ${colors.bold(toolkitStackName)}`);

    args.STACKS = args.STACKS || [];
    args.ENVIRONMENTS = args.ENVIRONMENTS || [];

    const cli = new CdkToolkit({
      cloudExecutable,
      cloudFormation,
      verbose: argv.trace || argv.verbose,
      ignoreErrors: argv['ignore-errors'],
      strict: argv.strict,
      configuration,
      sdkProvider,
    });

    switch (command) {
      case 'ls':
      case 'list':
        return await cli.list(args.STACKS, { long: args.long });

      case 'diff':
        return await cli.diff({
          stackNames: args.STACKS,
          exclusively: args.exclusively,
          templatePath: args.template,
          strict: args.strict,
          contextLines: args.contextLines,
          fail: args.fail || !configuration.context.get(cxapi.ENABLE_DIFF_NO_FAIL),
        });

      case 'bootstrap':
        return await cli.bootstrap(args.ENVIRONMENTS, toolkitStackName,
          args.roleArn,
          !!process.env.CDK_NEW_BOOTSTRAP,
          argv.force,
          {
            bucketName: configuration.settings.get(['toolkitBucket', 'bucketName']),
            kmsKeyId: configuration.settings.get(['toolkitBucket', 'kmsKeyId']),
            tags: configuration.settings.get(['tags']),
            execute: args.execute,
            trustedAccounts: args.trust,
            cloudFormationExecutionPolicies: args.cloudformationExecutionPolicies,
          });

      case 'deploy':
        const parameterMap: { [name: string]: string | undefined } = {};
        for (const parameter of args.parameters) {
          if (typeof parameter === 'string') {
            const keyValue = (parameter as string).split('=');
            parameterMap[keyValue[0]] = keyValue.slice(1).join('=');
          }
        }
        return await cli.deploy({
          stackNames: args.STACKS,
          exclusively: args.exclusively,
          toolkitStackName,
          roleArn: args.roleArn,
          notificationArns: args.notificationArns,
          requireApproval: configuration.settings.get(['requireApproval']),
          reuseAssets: args['build-exclude'],
          tags: configuration.settings.get(['tags']),
          execute: args.execute,
          force: args.force,
          parameters: parameterMap,
          usePreviousParameters: args['previous-parameters'],
          outputsFile: args.outputsFile,
        });

      case 'destroy':
        return await cli.destroy({
          stackNames: args.STACKS,
          exclusively: args.exclusively,
          force: args.force,
          roleArn: args.roleArn,
        });

      case 'synthesize':
      case 'synth':
        return await cli.synth(args.STACKS, args.exclusively);

      case 'metadata':
        return await cli.metadata(args.STACK);

      case 'init':
        const language = configuration.settings.get(['language']);
        if (args.list) {
          return await printAvailableTemplates(language);
        } else {
          return await cliInit(args.TEMPLATE, language, undefined, args.generateOnly);
        }
      case 'version':
        return data(version.DISPLAY_VERSION);

      default:
        throw new Error('Unknown command: ' + command);
    }
  }

  function toJsonOrYaml(object: any): string {
    return serializeStructure(object, argv.json);
  }
}

initCommandLine()
  .then(value => {
    if (value == null) { return; }
    if (typeof value === 'string') {
      data(value);
    } else if (typeof value === 'number') {
      process.exitCode = value;
    }
  })
  .catch(err => {
    error(err.message);
    debug(err.stack);
    process.exitCode = 1;
  });<|MERGE_RESOLUTION|>--- conflicted
+++ resolved
@@ -123,10 +123,7 @@
       proxyAddress: argv.proxy,
       caBundlePath: argv['ca-bundle-path'],
     },
-<<<<<<< HEAD
-    localstackEndpoint: argv['localstack-endpoint']
-=======
->>>>>>> e47b4037
+    localstackEndpoint: argv['localstack-endpoint'],
   });
 
   const cloudFormation = new CloudFormationDeployments({ sdkProvider });
